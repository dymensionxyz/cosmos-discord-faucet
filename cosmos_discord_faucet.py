"""
Sets up a Discord bot to provide info and tokens

"""
import time
import datetime
import logging
import sys
import aiofiles as aiof
import toml
import discord
import os
from tabulate import tabulate

from clients.cosmos_client import CosmosClient
from clients.faucet_client import FaucetClient, FaucetClientType
from clients.substrate_client import SubstrateClient

# Turn Down Discord Logging
disc_log = logging.getLogger('discord')
disc_log.setLevel(logging.INFO)

# Configure Logging
logging.basicConfig(level=logging.INFO, format='%(asctime)s %(levelname)s %(message)s')

# Load config
config = toml.load('config.toml')
envs = config['envs']


def create_client(env_key) -> FaucetClient:
    env = envs[env_key]
    client_type = FaucetClientType.__members__.get(env['client_type'])
    if not client_type:
        raise AttributeError("Unsupported client_type: " + env['client_type'])

    del env['client_type']
    if client_type == FaucetClientType.COSMOS:
        return CosmosClient(env_key, **env)
    elif client_type == FaucetClientType.SUBSTRATE:
        return SubstrateClient(env_key, **env)


try:
<<<<<<< HEAD
    CLIENTS = list(map(create_client, envs))
=======
    ENVS = list(map(lambda env: FaucetEnv(env, **envs[env]), envs))
    CORE_TEAM_ROLE_ID = config['core_team_role_id']
>>>>>>> 44b7cc8a
    DISCORD_TOKEN = os.environ['DISCORD_TOKEN']
    ACTIVE_REQUESTS = {env: {} for env in envs}
    NETWORKS_DAY_TALLY = {env: {} for env in envs}
except KeyError as key:
    logging.critical('Key could not be found: %s', key)
    sys.exit()

APPROVE_EMOJI = '✅'
REJECT_EMOJI = '🚫'
WARNING_EMOJI = '❗'
GENERIC_ERROR_MESSAGE = f'{WARNING_EMOJI} Could not handle your request'

intents = discord.Intents.all()
discord_client = discord.Client(intents=intents)


def get_help_message(client: FaucetClient):
    message = '**List of available commands:**\n'
    message_index = 1

    if client.ibc_enabled:
        message += f'{message_index}. Lists all tokens available in the faucet:\n`$faucet_tokens`\n\n'
        message_index += 1

    message += f'{message_index}. Request tokens through the faucet:\n'
    if client.ibc_enabled:
        message += f'`$request [{client.network_name} address] <optional:network-id>`\n\n'
    else:
        message += f'`$request [address]`\n\n'
    message_index += 1

    message += f'{message_index}. Request the faucet and node status:\n`$faucet_status`\n\n'
    message_index += 1

    message += f'{message_index}. Request information for a specific transaction:\n`$tx_info [transaction hash ID]`\n\n'
    message_index += 1

    message += f'{message_index}. Request the address balance:\n'
    if client.ibc_enabled:
        message += f'`$balance [{client.network_name} address] <optional:network-id>`\n'
    else:
        message += f'`$balance [address]`\n'

    return message


def get_param_value(message, param_index):
    """
    Fetch the param value from the specified message at the specified index
    """
    params = list(message.content.split()[1:])  # remove the command name
    if len(params) <= param_index:
        return ""

    return str(params[param_index]).strip()


async def get_and_validate_address_from_params(client: FaucetClient, message, param_index):
    """
    Fetch and validate the address from the specified message
    """
    address = get_param_value(message, param_index)
    if not address:
        await message.reply(f'{WARNING_EMOJI} Missing address')
<<<<<<< HEAD
    elif not address.startswith(client.address_prefix):
        await message.reply(f'{WARNING_EMOJI} Expected `{client.address_prefix}` prefix')
=======
        return

    address = dymension.fetch_bech32_address(env, address)
    if not address.startswith(env.address_prefix):
        await message.reply(f'{WARNING_EMOJI} Expected `{env.address_prefix}` prefix')
>>>>>>> 44b7cc8a
    else:
        client.check_address(address)
        return address


async def save_transaction_statistics(transaction: str):
    """
    Transaction strings are already comma-separated
    """
    async with aiof.open('transactions.csv', 'a') as csv_file:
        await csv_file.write(f'{transaction}\n')
        await csv_file.flush()


async def balance_request(client: FaucetClient, message):
    """
    Provide the balance for a given address
    """
    try:
        address = await get_and_validate_address_from_params(client, message, 0)
        if not address:
            return
        balances = client.get_balances(address)

        denom = client.node_denom
        network_id = get_param_value(message, 1)
        if client.ibc_enabled and network_id and network_id != client.node_chain_id:
            network_denom_list = client.fetch_network_denom_list(original_denom=True)
            network_denom = next((item for item in network_denom_list if item.network_id == network_id), None)
            if network_denom:
                denom = network_denom.original_denom
            else:
                denom = None

        if denom:
            balances = list(filter(lambda balance: balance.original_denom == denom, balances))
        else:
            balances = []

        if len(balances) == 0:
            await message.reply(f'No balance for address `{address}`')
        else:
            data = map(lambda balance: {"denom": balance.denom, "amount": balance.amount}, balances)
            await message.reply(f'Balance for address `{address}`:\n```{tabulate(data, floatfmt=",.0f")}\n```\n')

    except Exception as error:
        logging.error('Balance request failed: %s', error)
        await message.reply(GENERIC_ERROR_MESSAGE)


async def faucet_status(client: FaucetClient, message):
    """
    Provide node and faucet info
    """
    try:
        print(11)
        node_status = client.get_node_status()
        print(22)
        balances = client.get_balances(client.faucet_address)
        print(33)
        if node_status and balances:
            await message.reply(
                f'```\n'
                f'Node moniker:      {node_status.moniker}\n'
                f'Node last block:   {node_status.last_block}\n'
                f'Faucet address:    {client.faucet_address}\n'
                f'```')
    except Exception as error:
        logging.error('Faucet status request failed: %s', error)
        await message.reply(GENERIC_ERROR_MESSAGE)


async def transaction_info(client: FaucetClient, message):
    """
    Provide info on a specific transaction
    """
    transaction_hash = get_param_value(message, 0)
    if not transaction_hash:
        await message.reply(f'{WARNING_EMOJI} Missing transaction hash ID')
        return

    if len(transaction_hash) != 64:
        await message.reply(f'{WARNING_EMOJI} Hash ID must be 64 characters long, received `{len(transaction_hash)}`')
        return

    try:
        res = client.get_tx_info(transaction_hash)
        await message.reply(
            f'```From:    {res.sender}\n'
            f'To:      {res.receiver}\n'
            f'Amount:  {res.amount}\n'
            f'Height:  {res.height}\n```')

    except Exception as error:
        logging.error('Transaction info request failed: %s', error)
        await message.reply(GENERIC_ERROR_MESSAGE)


async def get_tokens(client: FaucetClient, message):
    """
    Return all the optional tokens for faucet
    """
    try:
        network_denom_list = client.fetch_network_denom_list()
        if len(network_denom_list) == 0:
            await message.reply(f'No available tokens')
        else:
            data = map(lambda item: {"network_id": item.network_id, "denom": item.denom}, network_denom_list)
            await message.reply(f'```{tabulate(data, headers="keys")}```')

    except Exception as error:
        logging.error('Tokens request failed: %s', error)
        await message.reply(GENERIC_ERROR_MESSAGE)
        return


def on_time_blocked(client: FaucetClient, network_id: str, requester: str, message_timestamp):
    """
    Returns True, None if the given requester are not time-blocked for the specified network
    Returns False, reply if either of them is still on time-out; msg is the reply to the requester
    """
    if requester in ACTIVE_REQUESTS[client.key][network_id]:
        request = ACTIVE_REQUESTS[client.key][network_id][requester]
        check_time = request['check_time']
        requests_count = request['requests_count']
        token_requests_cap = client.get_token_requests_cap(network_id)

        if check_time > message_timestamp and requests_count >= token_requests_cap:
            seconds_left = check_time - message_timestamp
            minutes_left = seconds_left / 60
            if minutes_left > 120:
                wait_time = str(int(minutes_left / 60)) + ' hours'
            else:
                wait_time = str(int(minutes_left)) + ' minutes'
            timeout_in_hours = int(client.request_timeout / 60 / 60)

            how_many = 'once'
            if token_requests_cap == 2:
                how_many = 'twice'
            elif token_requests_cap > 2:
                how_many = f'{token_requests_cap} times'
            reply = f'{REJECT_EMOJI} You can request `{network_id}` tokens no more than {how_many} every ' \
                    f'{timeout_in_hours} hours, please try again in {wait_time}'
            return False, reply

        if check_time > message_timestamp:
            request['requests_count'] += 1
        else:
            del ACTIVE_REQUESTS[client.key][network_id][requester]

    return True, None


def check_time_limits(client: FaucetClient, network_id: str, requester: str, address: str):
    """
    Returns True, None if the given requester and address are not time-blocked for the specified network
    Returns False, reply if either of them is still on time-out; msg is the reply to the requester
    """
    message_timestamp = time.time()
    approved, reply = on_time_blocked(client, network_id, requester, message_timestamp)
    if not approved:
        return approved, reply

    approved, reply = on_time_blocked(client, network_id, address, message_timestamp)
    if not approved:
        return approved, reply

    if requester not in ACTIVE_REQUESTS[client.key][network_id] and address not in ACTIVE_REQUESTS[client.key][
        network_id]:
        ACTIVE_REQUESTS[client.key][network_id][requester] = \
            {"check_time": message_timestamp + client.request_timeout, "requests_count": 1}
        ACTIVE_REQUESTS[client.key][network_id][address] = \
            {"check_time": message_timestamp + client.request_timeout, "requests_count": 1}

    return True, None


def check_daily_cap(client: FaucetClient, network_id: str):
    """
    Returns True if the faucet has not reached the daily cap for the specified network
    Returns False otherwise
    """
    delta = client.get_amount_to_send(network_id)
    today = datetime.datetime.today().date()
    network_day_tally = NETWORKS_DAY_TALLY[client.key].get(network_id, None)
    if not network_day_tally or today != network_day_tally['active_day']:
        # The date has changed, reset the tally
        NETWORKS_DAY_TALLY[client.key][network_id] = {'active_day': today, "day_tally": delta}
        return True

    # Check tally
    daily_cap = client.get_daily_cap(network_id)
    if network_day_tally['day_tally'] + delta > daily_cap:
        return False

    network_day_tally['day_tally'] += delta
    return True


def revert_daily_consume(client: FaucetClient, network_id: str):
    network_day_tally = NETWORKS_DAY_TALLY[client.key].get(network_id, None)
    if network_day_tally:
        delta = client.get_amount_to_send(network_id)
        network_day_tally['day_tally'] -= delta


async def token_request(client: FaucetClient, message):
    """
    Send tokens to the specified address
    """
    try:
        requester = message.author
        address = await get_and_validate_address_from_params(client, message, 0)
        if not address:
            return

        network_id = get_param_value(message, 1)
        if not network_id:
            network_id = client.node_chain_id

        if network_id not in ACTIVE_REQUESTS[client.key]:
            ACTIVE_REQUESTS[client.key][network_id] = {}

        network_denom_list = client.fetch_network_denom_list(original_denom=True)
        network_denom = next((item for item in network_denom_list if item.network_id == network_id), None)
        if not network_denom:
            logging.info('%s requested $s tokens for %s but the faucet has no balance for this token',
                         requester, network_id, address)
            await message.reply(f'The faucet has no balance for `{network_id}` tokens')
            return

        # Check whether the faucet has reached the daily cap
        if not check_daily_cap(client, network_id):
            logging.info('%s requested $s tokens for %s but the daily cap has been reached',
                         requester, network_id, address)
            await message.reply("Sorry, the daily cap for this faucet has been reached")
            return

    except Exception as error:
        logging.error('Token request failed: %s', error)
        await message.reply(GENERIC_ERROR_MESSAGE)
        return

    core_team_role = discord.utils.get(requester.guild.roles, id=CORE_TEAM_ROLE_ID)
    is_core_team = core_team_role in requester.roles

    try:
        # Check whether user or address have received tokens on this testnet
<<<<<<< HEAD
        approved, reply = check_time_limits(client, network_id, requester.id, address)
=======
        approved, reply = is_core_team, ''
        if not approved:
            approved, reply = check_time_limits(env, network_id, requester, address)
>>>>>>> 44b7cc8a
        if not approved:
            revert_daily_consume(client, network_id)
            logging.info('%s requested %s tokens for %s and was rejected', requester, network_id, address)
            await message.reply(reply)
            return

        # Make client call and send the response back
        original_denom = network_denom.original_denom or network_denom.denom
        amount_to_send = client.get_amount_to_send(network_id)
        amount = f'{amount_to_send}{original_denom}'
        transfer = client.tx_send(client.faucet_address, address, amount, client.tx_fees)
        logging.info('%s requested %s tokens for %s', requester, network_id, address)
        now = datetime.datetime.now()

        if client.block_explorer_tx:
            await message.reply(f'{APPROVE_EMOJI}  <{client.block_explorer_tx}{transfer}>')
        else:
            await message.reply(
                f'{APPROVE_EMOJI} Your tx is approved. To view your tx status, type `$tx_info {transfer}`')

        # Get faucet balances and save to transaction log
        balances = client.get_balances(client.faucet_address)
        await save_transaction_statistics(
            f'{now.isoformat(timespec="seconds")},'
            f'{network_id},{address},'
            f'{amount_to_send}{network_denom.original_denom},'
            f'{transfer},'
            f'{balances}')
    except Exception as error:
<<<<<<< HEAD
        del ACTIVE_REQUESTS[client.key][network_id][requester.id]
        del ACTIVE_REQUESTS[client.key][network_id][address]
        revert_daily_consume(client, network_id)
=======
        if not is_core_team:
            del ACTIVE_REQUESTS[env.key][network_id][requester.id]
            del ACTIVE_REQUESTS[env.key][network_id][address]
            revert_daily_consume(env, network_id)
>>>>>>> 44b7cc8a
        logging.error('Token request failed: %s', error)
        await message.reply(GENERIC_ERROR_MESSAGE)


@discord_client.event
async def on_ready():
    """
    Gets called when the Discord client logs in
    """
    logging.info('Logged into Discord as %s', discord_client.user)


@discord_client.event
async def on_message(message):
    """
    Responds to messages on specified channels.
    """
    # Do not listen to your own messages
    if not message.content.startswith('$') or message.author == discord_client.user:
        return

    for client in CLIENTS:
        # Every client listen in specific channels
        if message.channel.name not in client.channels_to_listen:
            continue

        if message.content.startswith('$balance'):
            await balance_request(client, message)
        elif message.content.startswith('$faucet_status'):
            await faucet_status(client, message)
        elif message.content.startswith('$tx_info'):
            await transaction_info(client, message)
        elif message.content.startswith('$faucet_tokens'):
            await get_tokens(client, message)
        elif message.content.startswith('$request '):
            await token_request(client, message)
        else:
            await message.reply(get_help_message(client))

    # try:
    #     # substrate = SubstrateInterface(url="wss://kate.avail.tools/ws")
    #     # result = substrate.query('System', 'Account', ['5G6QN8usC4zDwcjTFCEngeuxcuoWEyxt71GWFUcfVZ3WH9Ln'])
    #     # balance = result.value['data']['free'] / 10 ** 18
    #     # print(3333, balance)
    #     #
    #     # call = substrate.compose_call(
    #     #     call_module='Balances',
    #     #     call_function='transfer',
    #     #     call_params={
    #     #         'dest': '5FsNCrwCAoprtpJdX6zD9PfHz6refPpkf77LytS4dLoa7WeV',
    #     #         'value': 10
    #     #     }
    #     # )
    #     #
    #     # keypair = Keypair.create_from_uri('//Alice')
    #     # extrinsic = substrate.create_signed_extrinsic(call=call, keypair=keypair)
    #     #
    #     # receipt = substrate.submit_extrinsic(extrinsic, wait_for_inclusion=True)
    #     #
    #     # print(f"Extrinsic '{receipt.extrinsic_hash}' sent and included in block '{receipt.block_hash}'")
    #
    # except Exception as error:
    #     print(44444, error)


discord_client.run(DISCORD_TOKEN)<|MERGE_RESOLUTION|>--- conflicted
+++ resolved
@@ -42,12 +42,8 @@
 
 
 try:
-<<<<<<< HEAD
     CLIENTS = list(map(create_client, envs))
-=======
-    ENVS = list(map(lambda env: FaucetEnv(env, **envs[env]), envs))
     CORE_TEAM_ROLE_ID = config['core_team_role_id']
->>>>>>> 44b7cc8a
     DISCORD_TOKEN = os.environ['DISCORD_TOKEN']
     ACTIVE_REQUESTS = {env: {} for env in envs}
     NETWORKS_DAY_TALLY = {env: {} for env in envs}
@@ -112,16 +108,11 @@
     address = get_param_value(message, param_index)
     if not address:
         await message.reply(f'{WARNING_EMOJI} Missing address')
-<<<<<<< HEAD
-    elif not address.startswith(client.address_prefix):
+        return
+
+    address = dymension.fetch_bech32_address(env, address)
+    if not address.startswith(client.address_prefix):
         await message.reply(f'{WARNING_EMOJI} Expected `{client.address_prefix}` prefix')
-=======
-        return
-
-    address = dymension.fetch_bech32_address(env, address)
-    if not address.startswith(env.address_prefix):
-        await message.reply(f'{WARNING_EMOJI} Expected `{env.address_prefix}` prefix')
->>>>>>> 44b7cc8a
     else:
         client.check_address(address)
         return address
@@ -370,13 +361,9 @@
 
     try:
         # Check whether user or address have received tokens on this testnet
-<<<<<<< HEAD
-        approved, reply = check_time_limits(client, network_id, requester.id, address)
-=======
         approved, reply = is_core_team, ''
         if not approved:
-            approved, reply = check_time_limits(env, network_id, requester, address)
->>>>>>> 44b7cc8a
+            approved, reply = check_time_limits(client, network_id, requester.id, address)
         if not approved:
             revert_daily_consume(client, network_id)
             logging.info('%s requested %s tokens for %s and was rejected', requester, network_id, address)
@@ -406,16 +393,10 @@
             f'{transfer},'
             f'{balances}')
     except Exception as error:
-<<<<<<< HEAD
-        del ACTIVE_REQUESTS[client.key][network_id][requester.id]
-        del ACTIVE_REQUESTS[client.key][network_id][address]
-        revert_daily_consume(client, network_id)
-=======
         if not is_core_team:
-            del ACTIVE_REQUESTS[env.key][network_id][requester.id]
-            del ACTIVE_REQUESTS[env.key][network_id][address]
-            revert_daily_consume(env, network_id)
->>>>>>> 44b7cc8a
+            del ACTIVE_REQUESTS[client.key][network_id][requester.id]
+            del ACTIVE_REQUESTS[client.key][network_id][address]
+            revert_daily_consume(client, network_id)
         logging.error('Token request failed: %s', error)
         await message.reply(GENERIC_ERROR_MESSAGE)
 
